/****************************************************************************
 * Copyright (c) 2022-2023 by Oak Ridge National Laboratory                 *
 * All rights reserved.                                                     *
 *                                                                          *
 * This file is part of CabanaPD. CabanaPD is distributed under a           *
 * BSD 3-clause license. For the licensing terms see the LICENSE file in    *
 * the top-level directory.                                                 *
 *                                                                          *
 * SPDX-License-Identifier: BSD-3-Clause                                    *
 ****************************************************************************/

#ifndef HEATTRANSFER_H
#define HEATTRANSFER_H

#include <CabanaPD_Timer.hpp>
#include <CabanaPD_Types.hpp>

namespace CabanaPD
{

template <class ExecutionSpace, class DamageType>
class HeatTransfer;

// Peridynamic heat transfer with forward-Euler time integration.
// Inherits only because this is a similar neighbor-based kernel.
<<<<<<< HEAD
// FIXME: PMB only used here for simplicity because LPS does not support
// thermo-mechanics yet.
template <class ExecutionSpace, class... ModelParams>
class HeatTransfer<ExecutionSpace,
                   ForceModel<PMB, Elastic, DynamicTemperature, ModelParams...>>
    : public Force<ExecutionSpace, BaseForceModel>
=======
template <class MemorySpace, class ModelType>
class HeatTransfer : public Force<MemorySpace, BaseForceModel>
>>>>>>> 5e667391
{
  protected:
    using base_type = Force<MemorySpace, BaseForceModel>;
    using base_type::_half_neigh;
    using base_type::_timer;
<<<<<<< HEAD
    using model_type =
        ForceModel<PMB, Elastic, DynamicTemperature, ModelParams...>;

    Timer _euler_timer = base_type::_energy_timer;
    model_type _model;

  public:
    HeatTransfer( const bool half_neigh, const model_type model )
        : base_type( half_neigh )
=======

    Timer _euler_timer = base_type::_energy_timer;
    ModelType _model;
    // Using the default exec_space.
    using exec_space = typename MemorySpace::execution_space;

  public:
    using base_type::_neigh_list;
    using model_type = ModelType;
    static_assert(
        std::is_same_v<typename model_type::fracture_type, Elastic> );

    // Running with mechanics as well; no reason to rebuild neighbors.
    template <class NeighborType>
    HeatTransfer( const bool half_neigh, const NeighborType& neighbors,
                  const ModelType model )
        : base_type( half_neigh, neighbors )
>>>>>>> 5e667391
        , _model( model )
    {
    }

    template <class TemperatureType, class PosType, class ParticleType,
              class ParallelType>
    void
    computeHeatTransferFull( TemperatureType& conduction, const PosType& x,
                             const PosType& u, const ParticleType& particles,
                             const int n_local, ParallelType& neigh_op_tag )
    {
        _timer.start();

        auto model = _model;
        const auto vol = particles.sliceVolume();
        const auto temp = particles.sliceTemperature();

        auto temp_func = KOKKOS_LAMBDA( const int i, const int j )
        {
            double xi, r, s;
            getDistance( x, u, i, j, xi, r, s );

            const double coeff = model.microconductivity_function( xi );
            conduction( i ) +=
                coeff * ( temp( j ) - temp( i ) ) / xi / xi * vol( j );
        };

        Kokkos::RangePolicy<exec_space> policy( 0, n_local );
        Cabana::neighbor_parallel_for(
            policy, temp_func, _neigh_list, Cabana::FirstNeighborsTag(),
            neigh_op_tag, "CabanaPD::HeatTransfer::computeFull" );

        _timer.stop();
    }

    template <class ParticleType>
    void forwardEuler( const ParticleType& particles, const double dt )
    {
        _euler_timer.start();
        auto model = _model;
        const auto rho = particles.sliceDensity();
        const auto conduction = particles.sliceTemperatureConduction();
        auto temp = particles.sliceTemperature();
        auto n_local = particles.n_local;
        auto euler_func = KOKKOS_LAMBDA( const int i )
        {
            temp( i ) += dt / rho( i ) / model.cp * conduction( i );
        };
        Kokkos::RangePolicy<exec_space> policy( 0, n_local );
        Kokkos::parallel_for( "CabanaPD::HeatTransfer::forwardEuler", policy,
                              euler_func );
        _euler_timer.stop();
    }
};

<<<<<<< HEAD
template <class ExecutionSpace, class... ModelParams>
class HeatTransfer<ExecutionSpace, ForceModel<PMB, Fracture, DynamicTemperature,
                                              ModelParams...>>
    : public HeatTransfer<
          ExecutionSpace,
          ForceModel<PMB, Elastic, DynamicTemperature, ModelParams...>>
{
  protected:
    using base_type = HeatTransfer<
        ExecutionSpace,
        ForceModel<PMB, Elastic, DynamicTemperature, ModelParams...>>;
    using base_type::_euler_timer;
    using base_type::_half_neigh;
    using base_type::_timer;
    using model_type =
        ForceModel<PMB, Fracture, DynamicTemperature, ModelParams...>;
    model_type _model;

  public:
    // This is necessary because of the indirect model inheritance.
    // The intent is that these HeatTransfer classes merge as more details are
    // merged into the respective models.
    HeatTransfer( const bool half_neigh, const model_type model )
        : base_type( half_neigh, typename base_type::model_type(
                                     model.delta, model.K, model.temperature,
                                     model.cp, model.alpha, model.temp0,
                                     model.constant_microconductivity ) )
        , _model( model )
    {
    }

    template <class TemperatureType, class PosType, class ParticleType,
              class NeighListType, class MuView, class ParallelType>
    void
    computeHeatTransferFull( TemperatureType& conduction, const PosType& x,
                             const PosType& u, const ParticleType& particles,
                             const NeighListType& neigh_list, const MuView& mu,
                             const int n_local, ParallelType& )
    {
        _timer.start();

        auto model = _model;
        const auto vol = particles.sliceVolume();
        const auto temp = particles.sliceTemperature();

        auto temp_func = KOKKOS_LAMBDA( const int i )
        {
            std::size_t num_neighbors =
                Cabana::NeighborList<NeighListType>::numNeighbor( neigh_list,
                                                                  i );
            for ( std::size_t n = 0; n < num_neighbors; n++ )
            {
                std::size_t j =
                    Cabana::NeighborList<NeighListType>::getNeighbor(
                        neigh_list, i, n );

                // Get the reference positions and displacements.
                double xi, r, s;
                getDistance( x, u, i, j, xi, r, s );

                model.thermalStretch( s, i, j );

                // Only include unbroken bonds.
                if ( mu( i, n ) > 0 )
                {
                    const double coeff = model.thermal_coeff *
                                         model.microconductivity_function( xi );
                    conduction( i ) +=
                        coeff * ( temp( j ) - temp( i ) ) / xi / xi * vol( j );
                }
            }
        };

        Kokkos::RangePolicy<ExecutionSpace> policy( 0, n_local );
        Kokkos::parallel_for( "CabanaPD::HeatTransfer::computeFull", policy,
                              temp_func );
        _timer.stop();
    }
};

// Heat transfer free functions.
template <class HeatTransferType, class ParticleType, class NeighListType,
          class ParallelType>
=======
// Heat transfer free function.
template <class HeatTransferType, class ParticleType, class ParallelType>
>>>>>>> 5e667391
void computeHeatTransfer( HeatTransferType& heat_transfer,
                          ParticleType& particles,
                          const ParallelType& neigh_op_tag, const double dt )
{
    auto n_local = particles.n_local;
    auto x = particles.sliceReferencePosition();
    auto u = particles.sliceDisplacement();
    auto conduction = particles.sliceTemperatureConduction();
    auto conduction_a = particles.sliceTemperatureConductionAtomic();

    // Reset temperature conduction.
    Cabana::deep_copy( conduction, 0.0 );

    // Temperature only needs to be atomic if using team threading.
    if ( std::is_same<decltype( neigh_op_tag ), Cabana::TeamOpTag>::value )
        heat_transfer.computeHeatTransferFull( conduction_a, x, u, particles,
                                               n_local, neigh_op_tag );
    else
        heat_transfer.computeHeatTransferFull( conduction, x, u, particles,
                                               n_local, neigh_op_tag );
    Kokkos::fence();

    heat_transfer.forwardEuler( particles, dt );
    Kokkos::fence();
}

template <class HeatTransferType, class ParticleType, class NeighListType,
          class MuView, class ParallelType>
void computeHeatTransfer( HeatTransferType& heat_transfer,
                          ParticleType& particles,
                          const NeighListType& neigh_list, const MuView& mu,
                          const ParallelType& neigh_op_tag, const double dt )
{
    auto n_local = particles.n_local;
    auto x = particles.sliceReferencePosition();
    auto u = particles.sliceDisplacement();
    auto conduction = particles.sliceTemperatureConduction();
    auto conduction_a = particles.sliceTemperatureConductionAtomic();

    // Reset temperature conduction.
    Cabana::deep_copy( conduction, 0.0 );

    // Temperature only needs to be atomic if using team threading.
    if ( std::is_same<decltype( neigh_op_tag ), Cabana::TeamOpTag>::value )
        heat_transfer.computeHeatTransferFull( conduction_a, x, u, particles,
                                               neigh_list, mu, n_local,
                                               neigh_op_tag );
    else
        heat_transfer.computeHeatTransferFull( conduction, x, u, particles,
                                               neigh_list, mu, n_local,
                                               neigh_op_tag );
    Kokkos::fence();

    heat_transfer.forwardEuler( particles, dt );
    Kokkos::fence();
}

} // namespace CabanaPD

#endif<|MERGE_RESOLUTION|>--- conflicted
+++ resolved
@@ -12,62 +12,45 @@
 #ifndef HEATTRANSFER_H
 #define HEATTRANSFER_H
 
+#include <CabanaPD_Force.hpp>
 #include <CabanaPD_Timer.hpp>
 #include <CabanaPD_Types.hpp>
 
 namespace CabanaPD
 {
 
-template <class ExecutionSpace, class DamageType>
+template <class MemorySpace, class ModelType>
 class HeatTransfer;
 
 // Peridynamic heat transfer with forward-Euler time integration.
 // Inherits only because this is a similar neighbor-based kernel.
-<<<<<<< HEAD
-// FIXME: PMB only used here for simplicity because LPS does not support
-// thermo-mechanics yet.
-template <class ExecutionSpace, class... ModelParams>
-class HeatTransfer<ExecutionSpace,
+template <class MemorySpace, class... ModelParams>
+class HeatTransfer<MemorySpace,
                    ForceModel<PMB, Elastic, DynamicTemperature, ModelParams...>>
-    : public Force<ExecutionSpace, BaseForceModel>
-=======
-template <class MemorySpace, class ModelType>
-class HeatTransfer : public Force<MemorySpace, BaseForceModel>
->>>>>>> 5e667391
+    : public Force<MemorySpace, BaseForceModel>
 {
   protected:
     using base_type = Force<MemorySpace, BaseForceModel>;
     using base_type::_half_neigh;
     using base_type::_timer;
-<<<<<<< HEAD
+    Timer _euler_timer = base_type::_energy_timer;
     using model_type =
         ForceModel<PMB, Elastic, DynamicTemperature, ModelParams...>;
-
-    Timer _euler_timer = base_type::_energy_timer;
     model_type _model;
 
-  public:
-    HeatTransfer( const bool half_neigh, const model_type model )
-        : base_type( half_neigh )
-=======
-
-    Timer _euler_timer = base_type::_energy_timer;
-    ModelType _model;
     // Using the default exec_space.
     using exec_space = typename MemorySpace::execution_space;
 
   public:
     using base_type::_neigh_list;
-    using model_type = ModelType;
     static_assert(
-        std::is_same_v<typename model_type::fracture_type, Elastic> );
+        std::is_same_v<typename model_type::thermal_type, DynamicTemperature> );
 
     // Running with mechanics as well; no reason to rebuild neighbors.
     template <class NeighborType>
     HeatTransfer( const bool half_neigh, const NeighborType& neighbors,
-                  const ModelType model )
+                  const model_type model )
         : base_type( half_neigh, neighbors )
->>>>>>> 5e667391
         , _model( model )
     {
     }
@@ -123,18 +106,18 @@
     }
 };
 
-<<<<<<< HEAD
-template <class ExecutionSpace, class... ModelParams>
-class HeatTransfer<ExecutionSpace, ForceModel<PMB, Fracture, DynamicTemperature,
-                                              ModelParams...>>
+template <class MemorySpace, class... ModelParams>
+class HeatTransfer<
+    MemorySpace, ForceModel<PMB, Fracture, DynamicTemperature, ModelParams...>>
     : public HeatTransfer<
-          ExecutionSpace,
+          MemorySpace,
           ForceModel<PMB, Elastic, DynamicTemperature, ModelParams...>>
 {
   protected:
-    using base_type = HeatTransfer<
-        ExecutionSpace,
-        ForceModel<PMB, Elastic, DynamicTemperature, ModelParams...>>;
+    using base_type =
+        HeatTransfer<MemorySpace, ForceModel<PMB, Elastic, DynamicTemperature,
+                                             ModelParams...>>;
+    using exec_space = typename base_type::exec_space;
     using base_type::_euler_timer;
     using base_type::_half_neigh;
     using base_type::_timer;
@@ -143,25 +126,31 @@
     model_type _model;
 
   public:
+    using neighbor_list_type = typename base_type::neighbor_list_type;
+    using base_type::_neigh_list;
+
     // This is necessary because of the indirect model inheritance.
     // The intent is that these HeatTransfer classes merge as more details are
     // merged into the respective models.
-    HeatTransfer( const bool half_neigh, const model_type model )
-        : base_type( half_neigh, typename base_type::model_type(
-                                     model.delta, model.K, model.temperature,
-                                     model.cp, model.alpha, model.temp0,
-                                     model.constant_microconductivity ) )
+    template <class NeighborType>
+    HeatTransfer( const bool half_neigh, const NeighborType& neighbors,
+                  const model_type model )
+        : base_type( half_neigh, neighbors,
+                     typename base_type::model_type(
+                         model.delta, model.K, model.temperature, model.cp,
+                         model.alpha, model.temp0,
+                         model.constant_microconductivity ) )
         , _model( model )
     {
     }
 
     template <class TemperatureType, class PosType, class ParticleType,
-              class NeighListType, class MuView, class ParallelType>
-    void
-    computeHeatTransferFull( TemperatureType& conduction, const PosType& x,
-                             const PosType& u, const ParticleType& particles,
-                             const NeighListType& neigh_list, const MuView& mu,
-                             const int n_local, ParallelType& )
+              class MuView, class ParallelType>
+    void computeHeatTransferFull( TemperatureType& conduction, const PosType& x,
+                                  const PosType& u,
+                                  const ParticleType& particles,
+                                  const MuView& mu, const int n_local,
+                                  ParallelType& )
     {
         _timer.start();
 
@@ -172,13 +161,13 @@
         auto temp_func = KOKKOS_LAMBDA( const int i )
         {
             std::size_t num_neighbors =
-                Cabana::NeighborList<NeighListType>::numNeighbor( neigh_list,
-                                                                  i );
+                Cabana::NeighborList<neighbor_list_type>::numNeighbor(
+                    _neigh_list, i );
             for ( std::size_t n = 0; n < num_neighbors; n++ )
             {
                 std::size_t j =
-                    Cabana::NeighborList<NeighListType>::getNeighbor(
-                        neigh_list, i, n );
+                    Cabana::NeighborList<neighbor_list_type>::getNeighbor(
+                        _neigh_list, i, n );
 
                 // Get the reference positions and displacements.
                 double xi, r, s;
@@ -197,7 +186,7 @@
             }
         };
 
-        Kokkos::RangePolicy<ExecutionSpace> policy( 0, n_local );
+        Kokkos::RangePolicy<exec_space> policy( 0, n_local );
         Kokkos::parallel_for( "CabanaPD::HeatTransfer::computeFull", policy,
                               temp_func );
         _timer.stop();
@@ -205,12 +194,7 @@
 };
 
 // Heat transfer free functions.
-template <class HeatTransferType, class ParticleType, class NeighListType,
-          class ParallelType>
-=======
-// Heat transfer free function.
 template <class HeatTransferType, class ParticleType, class ParallelType>
->>>>>>> 5e667391
 void computeHeatTransfer( HeatTransferType& heat_transfer,
                           ParticleType& particles,
                           const ParallelType& neigh_op_tag, const double dt )
@@ -237,11 +221,10 @@
     Kokkos::fence();
 }
 
-template <class HeatTransferType, class ParticleType, class NeighListType,
-          class MuView, class ParallelType>
+template <class HeatTransferType, class ParticleType, class MuView,
+          class ParallelType>
 void computeHeatTransfer( HeatTransferType& heat_transfer,
-                          ParticleType& particles,
-                          const NeighListType& neigh_list, const MuView& mu,
+                          ParticleType& particles, const MuView& mu,
                           const ParallelType& neigh_op_tag, const double dt )
 {
     auto n_local = particles.n_local;
@@ -256,12 +239,10 @@
     // Temperature only needs to be atomic if using team threading.
     if ( std::is_same<decltype( neigh_op_tag ), Cabana::TeamOpTag>::value )
         heat_transfer.computeHeatTransferFull( conduction_a, x, u, particles,
-                                               neigh_list, mu, n_local,
-                                               neigh_op_tag );
+                                               mu, n_local, neigh_op_tag );
     else
-        heat_transfer.computeHeatTransferFull( conduction, x, u, particles,
-                                               neigh_list, mu, n_local,
-                                               neigh_op_tag );
+        heat_transfer.computeHeatTransferFull( conduction, x, u, particles, mu,
+                                               n_local, neigh_op_tag );
     Kokkos::fence();
 
     heat_transfer.forwardEuler( particles, dt );
